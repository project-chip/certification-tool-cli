--- conflicted
+++ resolved
@@ -13,14 +13,6 @@
 # See the License for the specific language governing permissions and
 # limitations under the License.
 #
-<<<<<<< HEAD
-import asyncio
-import datetime
-from pathlib import Path
-from typing import List, Optional
-
-=======
->>>>>>> 0b988eea
 import click
 import websockets
 from loguru import logger
